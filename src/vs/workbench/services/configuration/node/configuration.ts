--- conflicted
+++ resolved
@@ -22,17 +22,10 @@
 import { FileChangeType, FileChangesEvent, isEqual, isEqualOrParent } from 'vs/platform/files/common/files';
 import { isLinux } from 'vs/base/common/platform';
 import { IEnvironmentService } from 'vs/platform/environment/common/environment';
-<<<<<<< HEAD
-import { FileChangeType, FileChangesEvent, isEqual } from 'vs/platform/files/common/files';
-import { ScopedConfigModel, WorkspaceConfigModel, WorkspaceSettingsConfigModel } from 'vs/workbench/services/configuration/common/configurationModels';
-import { IConfigurationServiceEvent, ConfigurationSource, getConfigurationValue, IConfigurationOptions, Configuration } from 'vs/platform/configuration/common/configuration';
-import { IWorkspaceConfigurationValues, IWorkspaceConfigurationService, IWorkspaceConfigurationValue, WORKSPACE_CONFIG_FOLDER_DEFAULT_NAME, WORKSPACE_STANDALONE_CONFIGURATIONS, WORKSPACE_CONFIG_DEFAULT_PATH } from 'vs/workbench/services/configuration/common/configuration';
-=======
 import { CustomConfigurationModel } from 'vs/platform/configuration/common/model';
 import { ScopedConfigurationModel, FolderConfigurationModel, FolderSettingsModel } from 'vs/workbench/services/configuration/common/configurationModels';
 import { IConfigurationServiceEvent, ConfigurationSource, IConfigurationKeys, IConfigurationValue, ConfigurationModel, IConfigurationOptions, Configuration as BaseConfiguration } from 'vs/platform/configuration/common/configuration';
 import { IWorkspaceConfigurationService, WORKSPACE_CONFIG_FOLDER_DEFAULT_NAME, WORKSPACE_STANDALONE_CONFIGURATIONS, WORKSPACE_CONFIG_DEFAULT_PATH, IWorkspaceConfigurationValues } from 'vs/workbench/services/configuration/common/configuration';
->>>>>>> a248e336
 import { ConfigurationService as GlobalConfigurationService } from 'vs/platform/configuration/node/configurationService';
 import { createHash } from "crypto";
 import { basename } from "path";
@@ -68,7 +61,6 @@
 	public set roots(roots: URI[]) {
 		this._roots = roots;
 		this._name = null; // will be recomputed based on roots next time accessed
-<<<<<<< HEAD
 	}
 
 	public get roots(): URI[] {
@@ -81,24 +73,10 @@
 		}
 
 		return this._name;
-=======
-	}
-
-	public get roots(): URI[] {
-		return this._roots;
-	}
-
-	public get name(): string {
-		if (!this._name) {
-			this._name = this.roots.map(root => basename(root.fsPath)).join(', ');
-		}
-
-		return this._name;
 	}
 
 	public toJSON(): IWorkspace2 {
 		return { id: this.id, roots: this.roots, name: this.name };
->>>>>>> a248e336
 	}
 }
 
@@ -114,16 +92,7 @@
 
 	private baseConfigurationService: GlobalConfigurationService<any>;
 
-<<<<<<< HEAD
-	private cachedConfig: Configuration<any>;
-	private cachedWorkspaceConfig: WorkspaceConfigModel<any>;
-
-	private bulkFetchFromWorkspacePromise: TPromise<any>;
-	private workspaceFilePathToConfiguration: { [relativeWorkspacePath: string]: TPromise<Configuration<any>> };
-	private reloadConfigurationScheduler: RunOnceScheduler;
-=======
 	private cachedFolderConfigs: StrictResourceMap<FolderConfiguration<any>>;
->>>>>>> a248e336
 
 	private readonly workspace: Workspace;
 	private rootsTrieMap: TrieMap<URI> = new TrieMap<URI>(TrieMap.PathSplitter);
@@ -133,18 +102,11 @@
 		super();
 
 		this.workspace = singleRootWorkspace ? new Workspace(createHash('md5').update(singleRootWorkspace.resource.toString()).digest('hex'), [singleRootWorkspace.resource]) : null; // TODO@Ben for now use the first root folder as id, but revisit this later
-<<<<<<< HEAD
-
-		this.workspaceFilePathToConfiguration = Object.create(null);
-		this.cachedConfig = new Configuration<any>();
-		this.cachedWorkspaceConfig = new WorkspaceConfigModel(new WorkspaceSettingsConfigModel(null), []);
-=======
 		this.rootsTrieMap = new TrieMap<URI>(TrieMap.PathSplitter);
 		if (this.workspace) {
 			this.rootsTrieMap.insert(this.workspace.roots[0].fsPath, this.workspace.roots[0]);
 		}
 		this._register(this.onDidUpdateConfiguration(e => this.resolveAdditionalFolders(true)));
->>>>>>> a248e336
 
 		this.baseConfigurationService = this._register(new GlobalConfigurationService(environmentService));
 		this._register(this.baseConfigurationService.onDidUpdateConfiguration(e => this.onBaseConfigurationChanged(e)));
@@ -180,15 +142,12 @@
 		const changed = !equals(this.workspace.roots, configuredFolders, (r1, r2) => r1.toString() === r2.toString());
 
 		this.workspace.roots = configuredFolders;
-<<<<<<< HEAD
-=======
 
 		if (changed) {
 			this.rootsTrieMap = new TrieMap<URI>(TrieMap.PathSplitter);
 			for (const folder of this.workspace.roots) {
 				this.rootsTrieMap.insert(folder.fsPath, folder);
 			}
->>>>>>> a248e336
 
 			if (notify) {
 				this._onDidChangeWorkspaceRoots.fire(configuredFolders);
@@ -228,59 +187,18 @@
 		return this.workspace ? this.singleRootWorkspace.toResource(workspaceRelativePath) : null;
 	}
 
-<<<<<<< HEAD
-	private onBaseConfigurationChanged(event: IConfigurationServiceEvent): void {
-		if (event.source === ConfigurationSource.Default) {
-			this.cachedWorkspaceConfig.update();
-		}
-
-		// update cached config when base config changes
-		const configModel = <Configuration<any>>this.baseConfigurationService.getCache().consolidated		// global/default values (do NOT modify)
-			.merge(this.cachedWorkspaceConfig);		// workspace configured values
-
-		// emit this as update to listeners if changed
-		if (!objects.equals(this.cachedConfig.contents, configModel.contents)) {
-			this.cachedConfig = configModel;
-			this._onDidUpdateConfiguration.fire({
-				config: this.cachedConfig.contents,
-				source: event.source,
-				sourceConfig: event.sourceConfig
-			});
-		}
-	}
-
-	public initialize(): TPromise<void> {
-		return this.doLoadConfiguration().then(() => null);
-=======
 	public get configuration(): BaseConfiguration<any> {
 		return this._configuration;
->>>>>>> a248e336
 	}
 
 	public getConfiguration<C>(section?: string): C
 	public getConfiguration<C>(options?: IConfigurationOptions): C
 	public getConfiguration<C>(arg?: any): C {
-<<<<<<< HEAD
-		const options = this.toOptions(arg);
-		const configModel = options.overrideIdentifier ? this.cachedConfig.override<C>(options.overrideIdentifier) : this.cachedConfig;
-		return options.section ? configModel.getContentsFor<C>(options.section) : configModel.contents;
-	}
-
-	public lookup<C>(key: string, overrideIdentifier?: string): IWorkspaceConfigurationValue<C> {
-		const configurationValue = this.baseConfigurationService.lookup<C>(key, overrideIdentifier);
-		return {
-			default: configurationValue.default,
-			user: configurationValue.user,
-			workspace: objects.clone(getConfigurationValue<C>(overrideIdentifier ? this.cachedWorkspaceConfig.override(overrideIdentifier).contents : this.cachedWorkspaceConfig.contents, key)),
-			value: objects.clone(getConfigurationValue<C>(overrideIdentifier ? this.cachedConfig.override(overrideIdentifier).contents : this.cachedConfig.contents, key))
-		};
-=======
 		return this._configuration.getValue<C>(this.toOptions(arg));
 	}
 
 	public lookup<C>(key: string, overrideIdentifier?: string): IConfigurationValue<C> {
 		return this._configuration.lookup<C>(key, overrideIdentifier);
->>>>>>> a248e336
 	}
 
 	public keys(): IConfigurationKeys {
@@ -402,25 +320,6 @@
 
 	private static RELOAD_CONFIGURATION_DELAY = 50;
 
-<<<<<<< HEAD
-			// Consolidate (support *.json files in the workspace settings folder)
-			const workspaceSettingsConfig = <WorkspaceSettingsConfigModel<T>>workspaceConfigFiles[WORKSPACE_CONFIG_DEFAULT_PATH] || new WorkspaceSettingsConfigModel<T>(null);
-			const otherConfigModels = Object.keys(workspaceConfigFiles).filter(key => key !== WORKSPACE_CONFIG_DEFAULT_PATH).map(key => <ScopedConfigModel<T>>workspaceConfigFiles[key]);
-			this.cachedWorkspaceConfig = new WorkspaceConfigModel<T>(workspaceSettingsConfig, otherConfigModels);
-
-			// Override base (global < user) with workspace locals (global < user < workspace)
-			this.cachedConfig = <Configuration<any>>this.baseConfigurationService.getCache().consolidated		// global/default values (do NOT modify)
-				.merge(this.cachedWorkspaceConfig);		// workspace configured values
-
-			return {
-				consolidated: this.cachedConfig.contents,
-				workspace: this.cachedWorkspaceConfig.contents
-			};
-		});
-	}
-
-	private loadWorkspaceConfigFiles<T>(): TPromise<{ [relativeWorkspacePath: string]: Configuration<T> }> {
-=======
 	private bulkFetchFromWorkspacePromise: TPromise<any>;
 	private workspaceFilePathToConfiguration: { [relativeWorkspacePath: string]: TPromise<ConfigurationModel<any>> };
 
@@ -429,7 +328,6 @@
 
 	constructor(private folder: URI, private configFolderRelativePath: string, private workspace: Workspace) {
 		super();
->>>>>>> a248e336
 
 		this.workspaceFilePathToConfiguration = Object.create(null);
 		this.reloadConfigurationScheduler = this._register(new RunOnceScheduler(() => this.loadConfiguration().then(configuration => this.reloadConfigurationEventEmitter.fire(configuration), errors.onUnexpectedError), FolderConfiguration.RELOAD_CONFIGURATION_DELAY));
@@ -538,11 +436,7 @@
 		});
 	}
 
-<<<<<<< HEAD
-	private createConfigModel<T>(content: IContent): Configuration<T> {
-=======
 	private createConfigModel<T>(content: IContent): ConfigurationModel<T> {
->>>>>>> a248e336
 		const path = this.toWorkspaceRelativePath(content.resource);
 		if (path === WORKSPACE_CONFIG_DEFAULT_PATH) {
 			return new FolderSettingsModel<T>(content.value, content.resource.toString());
@@ -553,11 +447,7 @@
 			}
 		}
 
-<<<<<<< HEAD
-		return new Configuration<T>();
-=======
 		return new CustomConfigurationModel<T>(null);
->>>>>>> a248e336
 	}
 
 	private isWorkspaceConfigurationFile(workspaceRelativePath: string): boolean {
