--- conflicted
+++ resolved
@@ -241,145 +241,9 @@
 	const globalStorageDatabase = new GlobalStorageDatabaseChannelClient(mainProcessClient.getChannel('storage'));
 	const storageService = new StorageService(globalStorageDatabase, logService, environmentService);
 
-<<<<<<< HEAD
-		// Otherwise do a migration of previous workspace data if the DB does not exist yet
-		// TODO@Ben remove me after some milestones
-		const workspaceStorageDBPath = join(workspaceStorageFolder, 'storage.db');
-		perf.mark('willCheckWorkspaceStorageExists');
-		return exists(workspaceStorageDBPath).then(exists => {
-			perf.mark('didCheckWorkspaceStorageExists');
-
-			const storageService = new StorageService(workspaceStorageDBPath, true, logService, environmentService);
-
-			return storageService.init().then(() => {
-				if (exists) {
-					return storageService; // return early if DB was already there
-				}
-
-				perf.mark('willMigrateWorkspaceStorageKeys');
-				return readdir(environmentService.extensionsPath).then(extensions => {
-
-					// Otherwise, we migrate data from window.localStorage over
-					try {
-						let workspaceItems: StorageObject;
-						if (isWorkspaceIdentifier(payload)) {
-							workspaceItems = parseMultiRootStorage(window.localStorage, `root:${payload.id}`);
-						} else if (isSingleFolderWorkspaceInitializationPayload(payload)) {
-							workspaceItems = parseFolderStorage(window.localStorage, payload.folder.toString());
-						} else {
-							if (payload.id === 'ext-dev') {
-								workspaceItems = parseNoWorkspaceStorage(window.localStorage);
-							} else {
-								workspaceItems = parseEmptyStorage(window.localStorage, `${payload.id}`);
-							}
-						}
-
-						const workspaceItemsKeys = workspaceItems ? Object.keys(workspaceItems) : [];
-						if (workspaceItemsKeys.length > 0) {
-							const supportedKeys = new Map<string, string>();
-							[
-								'workbench.search.history',
-								'history.entries',
-								'ignoreNetVersionError',
-								'ignoreEnospcError',
-								'extensionUrlHandler.urlToHandle',
-								'terminal.integrated.isWorkspaceShellAllowed',
-								'workbench.tasks.ignoreTask010Shown',
-								'workbench.tasks.recentlyUsedTasks',
-								'workspaces.dontPromptToOpen',
-								'output.activechannel',
-								'outline/state',
-								'extensionsAssistant/workspaceRecommendationsIgnore',
-								'extensionsAssistant/dynamicWorkspaceRecommendations',
-								'debug.repl.history',
-								'editor.matchCase',
-								'editor.wholeWord',
-								'editor.isRegex',
-								'lifecyle.lastShutdownReason',
-								'debug.selectedroot',
-								'debug.selectedconfigname',
-								'debug.breakpoint',
-								'debug.breakpointactivated',
-								'debug.functionbreakpoint',
-								'debug.exceptionbreakpoint',
-								'debug.watchexpressions',
-								'workbench.sidebar.activeviewletid',
-								'workbench.panelpart.activepanelid',
-								'workbench.zenmode.active',
-								'workbench.centerededitorlayout.active',
-								'workbench.sidebar.restore',
-								'workbench.sidebar.hidden',
-								'workbench.panel.hidden',
-								'workbench.panel.location',
-								'extensionsIdentifiers/disabled',
-								'extensionsIdentifiers/enabled',
-								'scm.views',
-								'suggest/memories/first',
-								'suggest/memories/recentlyUsed',
-								'suggest/memories/recentlyUsedByPrefix',
-								'workbench.view.explorer.numberOfVisibleViews',
-								'workbench.view.extensions.numberOfVisibleViews',
-								'workbench.view.debug.numberOfVisibleViews',
-								'workbench.explorer.views.state',
-								'workbench.view.extensions.state',
-								'workbench.view.debug.state',
-								'memento/workbench.editor.walkThroughPart',
-								'memento/workbench.editor.hippyEditor',
-								'memento/workbench.editor.settings2',
-								'memento/workbench.editor.htmlPreviewPart',
-								'memento/workbench.editor.defaultPreferences',
-								'memento/workbench.editors.files.textFileEditor',
-								'memento/workbench.editors.logViewer',
-								'memento/workbench.editors.textResourceEditor',
-								'memento/workbench.panel.output'
-							].forEach(key => supportedKeys.set(key.toLowerCase(), key));
-
-							// Support extension storage as well (always the ID of the extension)
-							extensions.forEach(extension => {
-								let extensionId: string;
-								if (extension.indexOf('-') >= 0) {
-									extensionId = extension.substring(0, extension.lastIndexOf('-')); // convert "author.extension-0.2.5" => "author.extension"
-								} else {
-									extensionId = extension;
-								}
-
-								if (extensionId) {
-									supportedKeys.set(extensionId.toLowerCase(), extensionId);
-								}
-							});
-
-							workspaceItemsKeys.forEach(key => {
-								const value = workspaceItems[key];
-
-								// first check for a well known supported key and store with realcase value
-								const supportedKey = supportedKeys.get(key);
-								if (supportedKey) {
-									storageService.store(supportedKey, value, StorageScope.WORKSPACE);
-								}
-
-								// fix lowercased ".numberOfVisibleViews"
-								else if (endsWith(key, '.numberOfVisibleViews'.toLowerCase())) {
-									const normalizedKey = key.substring(0, key.length - '.numberOfVisibleViews'.length) + '.numberOfVisibleViews';
-									storageService.store(normalizedKey, value, StorageScope.WORKSPACE);
-								}
-
-								// support dynamic keys
-								else if (key.indexOf('memento/') === 0 || key.indexOf('viewservice.') === 0 || endsWith(key, '.state')) {
-									storageService.store(key, value, StorageScope.WORKSPACE);
-								}
-							});
-						}
-					} catch (error) {
-						onUnexpectedError(error);
-						logService.error(error);
-					}
-
-					perf.mark('didMigrateWorkspaceStorageKeys');
-=======
 	return storageService.initialize(payload).then(() => storageService, error => {
 		onUnexpectedError(error);
 		logService.error(error);
->>>>>>> bb6f5387
 
 		return storageService;
 	});
