--- conflicted
+++ resolved
@@ -31,18 +31,11 @@
     "configuration": {
       "title": "Search (ripgrep)",
       "properties": {
-<<<<<<< HEAD
-        "searchrg.enable": {
-          "type": "boolean",
-          "default": false,
-          "scope": "window"
-=======
         "searchRipgrep.enable": {
           "type": "boolean",
           "default": false,
           "scope": "window",
           "description": "%searchRipgrep.enable.description%"
->>>>>>> 8647b7c1
         }
       }
     }
